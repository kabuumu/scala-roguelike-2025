--- conflicted
+++ resolved
@@ -12,13 +12,8 @@
     .withWindowSize(1536, 768)
     .withAssetDirectory("assets")
     .excludeAssets {
-<<<<<<< HEAD
-      case p if p.endsWith(os.RelPath.rel / ".gitkeep") => true
-      case p if p.segments.last.startsWith(".")          => true
-=======
       //ignore hidden files
       case p if p.last.startsWith(".") => true
->>>>>>> 9d3934bb
       case _                                            => false
     }
 
