package game.entity

import data.Entities.EntityReference
import game.entity.Ammo.AmmoType
import game.system.event.GameSystemEvent
import game.entity.Movement.position
import game.Point

/**
 * Universal usable item component that replaces type-specific item components.
 * This data-driven approach makes it easier to add new items without code changes.
 * Now uses type-safe functions with proper targeting context.
 * 
 * @param targeting How the item is targeted when used
 * @param effects Function that takes appropriate parameters and produces GameSystemEvents
 * @param consumeOnUse Whether the item is consumed when used (true for potions/scrolls, false for bows)
 * @param ammo Optional ammo type required to use this item (e.g., "Arrow" for bows)
 */
<<<<<<< HEAD
sealed trait UsableItem extends Component {
  def targeting: Targeting
  def consumeOnUse: Boolean
  def ammo: Option[AmmoType]
}

/**
 * Self-targeting item that affects the user directly (e.g., healing potions)
 */
case class SelfTargetingItem(
  effects: Entity => Seq[GameSystemEvent.GameSystemEvent], // Just needs the user
  consumeOnUse: Boolean = true,
  ammo: Option[AmmoType] = None
) extends UsableItem {
  override def targeting: Targeting = Targeting.Self
  
  // Custom equality that ignores the function object
  override def equals(other: Any): Boolean = other match {
    case that: SelfTargetingItem =>
      this.consumeOnUse == that.consumeOnUse &&
      this.ammo == that.ammo &&
      this.targeting == that.targeting
    case _ => false
  }
  
  override def hashCode(): Int = {
    val state = Seq(consumeOnUse, ammo, targeting)
    state.map(_.hashCode()).foldLeft(0)((a, b) => 31 * a + b)
  }
}

/**
 * Entity-targeting item that affects another entity (e.g., bows shooting enemies)
 */
case class EntityTargetingItem(
  effects: (Entity, Entity) => Seq[GameSystemEvent.GameSystemEvent], // (user, target entity)
  consumeOnUse: Boolean = true,
  ammo: Option[AmmoType] = None
) extends UsableItem {
  override def targeting: Targeting = Targeting.EnemyActor
  
  // Custom equality that ignores the function object
  override def equals(other: Any): Boolean = other match {
    case that: EntityTargetingItem =>
      this.consumeOnUse == that.consumeOnUse &&
      this.ammo == that.ammo &&
      this.targeting == that.targeting
    case _ => false
  }
  
  override def hashCode(): Int = {
    val state = Seq(consumeOnUse, ammo, targeting)
    state.map(_.hashCode()).foldLeft(0)((a, b) => 31 * a + b)
  }
}

/**
 * Tile-targeting item that affects a specific location (e.g., fireball scrolls)
 */
case class TileTargetingItem(
  range: Int,
  effects: (Entity, Point) => Seq[GameSystemEvent.GameSystemEvent], // (user, target point)
  consumeOnUse: Boolean = true,
  ammo: Option[AmmoType] = None
) extends UsableItem {
  override def targeting: Targeting = Targeting.TileInRange(range)
  
  // Custom equality that ignores the function object
  override def equals(other: Any): Boolean = other match {
    case that: TileTargetingItem =>
      this.range == that.range &&
      this.consumeOnUse == that.consumeOnUse &&
      this.ammo == that.ammo &&
      this.targeting == that.targeting
    case _ => false
  }
  
  override def hashCode(): Int = {
    val state = Seq(range, consumeOnUse, ammo, targeting)
    state.map(_.hashCode()).foldLeft(0)((a, b) => 31 * a + b)
  }
}
=======
case class UsableItem(targeting: Targeting, chargeType: ChargeType, effect: GameEffect) extends Component

enum ChargeType {
  case SingleUse
  case Ammo(ammoType: AmmoType)
}

case class UseContext[T](userId: String, target: Option[T])
>>>>>>> 9d3934bb

enum GameEffect {
  case Heal(amount: Int)
  case CreateProjectile(entityReference: EntityReference)
}<|MERGE_RESOLUTION|>--- conflicted
+++ resolved
@@ -16,90 +16,6 @@
  * @param consumeOnUse Whether the item is consumed when used (true for potions/scrolls, false for bows)
  * @param ammo Optional ammo type required to use this item (e.g., "Arrow" for bows)
  */
-<<<<<<< HEAD
-sealed trait UsableItem extends Component {
-  def targeting: Targeting
-  def consumeOnUse: Boolean
-  def ammo: Option[AmmoType]
-}
-
-/**
- * Self-targeting item that affects the user directly (e.g., healing potions)
- */
-case class SelfTargetingItem(
-  effects: Entity => Seq[GameSystemEvent.GameSystemEvent], // Just needs the user
-  consumeOnUse: Boolean = true,
-  ammo: Option[AmmoType] = None
-) extends UsableItem {
-  override def targeting: Targeting = Targeting.Self
-  
-  // Custom equality that ignores the function object
-  override def equals(other: Any): Boolean = other match {
-    case that: SelfTargetingItem =>
-      this.consumeOnUse == that.consumeOnUse &&
-      this.ammo == that.ammo &&
-      this.targeting == that.targeting
-    case _ => false
-  }
-  
-  override def hashCode(): Int = {
-    val state = Seq(consumeOnUse, ammo, targeting)
-    state.map(_.hashCode()).foldLeft(0)((a, b) => 31 * a + b)
-  }
-}
-
-/**
- * Entity-targeting item that affects another entity (e.g., bows shooting enemies)
- */
-case class EntityTargetingItem(
-  effects: (Entity, Entity) => Seq[GameSystemEvent.GameSystemEvent], // (user, target entity)
-  consumeOnUse: Boolean = true,
-  ammo: Option[AmmoType] = None
-) extends UsableItem {
-  override def targeting: Targeting = Targeting.EnemyActor
-  
-  // Custom equality that ignores the function object
-  override def equals(other: Any): Boolean = other match {
-    case that: EntityTargetingItem =>
-      this.consumeOnUse == that.consumeOnUse &&
-      this.ammo == that.ammo &&
-      this.targeting == that.targeting
-    case _ => false
-  }
-  
-  override def hashCode(): Int = {
-    val state = Seq(consumeOnUse, ammo, targeting)
-    state.map(_.hashCode()).foldLeft(0)((a, b) => 31 * a + b)
-  }
-}
-
-/**
- * Tile-targeting item that affects a specific location (e.g., fireball scrolls)
- */
-case class TileTargetingItem(
-  range: Int,
-  effects: (Entity, Point) => Seq[GameSystemEvent.GameSystemEvent], // (user, target point)
-  consumeOnUse: Boolean = true,
-  ammo: Option[AmmoType] = None
-) extends UsableItem {
-  override def targeting: Targeting = Targeting.TileInRange(range)
-  
-  // Custom equality that ignores the function object
-  override def equals(other: Any): Boolean = other match {
-    case that: TileTargetingItem =>
-      this.range == that.range &&
-      this.consumeOnUse == that.consumeOnUse &&
-      this.ammo == that.ammo &&
-      this.targeting == that.targeting
-    case _ => false
-  }
-  
-  override def hashCode(): Int = {
-    val state = Seq(range, consumeOnUse, ammo, targeting)
-    state.map(_.hashCode()).foldLeft(0)((a, b) => 31 * a + b)
-  }
-}
-=======
 case class UsableItem(targeting: Targeting, chargeType: ChargeType, effect: GameEffect) extends Component
 
 enum ChargeType {
@@ -108,9 +24,9 @@
 }
 
 case class UseContext[T](userId: String, target: Option[T])
->>>>>>> 9d3934bb
 
 enum GameEffect {
   case Heal(amount: Int)
   case CreateProjectile(entityReference: EntityReference)
+}
 }